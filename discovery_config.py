--- conflicted
+++ resolved
@@ -14,13 +14,9 @@
     "GKT_API": "https://scribeapi.greenkeytech.com/",
     "NUMBER_OF_INTENTS": "1",
     "MAX_NUMBER_OF_ENTITIES": "100",
-<<<<<<< HEAD
-    "GROUP_ENTITIES": "True",
+    "GROUP_ENTITIES": "False", # to be deprecated
     "SORT_ENTITIES_BY_LENGTH": "True",
-=======
-    "GROUP_ENTITIES": "False", # to be deprecated
     "SORT_ENTITIES_BY_LENGTH": "True",  # Default is False
->>>>>>> f6685ef9
     "HIDE_EMPTY_ENTITIES": "True",
     "ENTITY_PROBABILITY_THRESHOLD": "0.01",
 
