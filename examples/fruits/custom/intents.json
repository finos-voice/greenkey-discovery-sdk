--- conflicted
+++ resolved
@@ -20,13 +20,7 @@
      "label": "trade",
      "domain": "food",
      "examples": [
-<<<<<<< HEAD
-       "i will take your one hundred oranges for two dollars each",
-       "we are done on the one hundred green tomatoes for fifty dollars",
-       "confirming that i will sell you twenty three carrots for five dollars"
-=======
        "post_deal.txt"
->>>>>>> 1bc7ac08
     ]
    },
    {
