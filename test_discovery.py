--- conflicted
+++ resolved
@@ -393,8 +393,6 @@
     return failed_test, expected_intent, observed_intent
 
 
-<<<<<<< HEAD
-=======
 def evaluate_entities(test_dict, resp, verbose):
     most_likely_entities = resp["intents"][0]["entities"]
     observed_entity_dict = {
@@ -434,8 +432,7 @@
             x.test_file[:first_k_chars], x.test_no, x.test_name[:first_k_chars],
             x.transcript[:first_k_chars], x.time_dif_ms))
 
-
->>>>>>> 9d2ff807
+        
 def test_all(test_file, verbose=False):
     """
     Runs all defined tests
